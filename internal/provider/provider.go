--- conflicted
+++ resolved
@@ -14,17 +14,14 @@
 		p := &schema.Provider{
 			DataSourcesMap: map[string]*schema.Resource{
 				"hcs_cluster":          dataSourceCluster(),
+				"hcs_consul_versions":  dataSourceConsulVersions(),
 				"hcs_federation_token": dataSourceFederationToken(),
-<<<<<<< HEAD
 				"hcs_plan_defaults":    dataSourcePlanDefaults(),
-=======
-				"hcs_consul_versions":  dataSourceConsulVersions(),
->>>>>>> 2fec6bdd
 			},
 			ResourcesMap: map[string]*schema.Resource{
 				"hcs_cluster":            resourceCluster(),
+				"hcs_cluster_root_token": resourceClusterRootToken(),
 				"hcs_snapshot":           resourceSnapshot(),
-				"hcs_cluster_root_token": resourceClusterRootToken(),
 			},
 			Schema: map[string]*schema.Schema{
 				"hcp_api_domain": {
