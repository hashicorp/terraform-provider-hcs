package clients

import (
	"context"
	"fmt"
	"net/http"
	"time"

	"github.com/Azure/go-autorest/autorest"
	"github.com/Azure/go-autorest/autorest/azure"

	"github.com/hashicorp/terraform-provider-hcs/internal/clients/hcs-ama-api-spec/models"
)

// CustomResourceProviderClient is used to make authenticated requests to the HCS Azure Custom Resource Provider.
type CustomResourceProviderClient struct {
	// Client is the Autorest client responsible for making HTTP requests to Azure.
	autorest.Client
	// BaseURI is the base URI for the Azure Management API.
	BaseURI string
	// SubscriptionID is the Azure subscription id for the current authenticated user.
	SubscriptionID string
}

// NewCustomResourceProviderClientWithBaseURI constructs a CustomResourceProviderClient using the provided
// base URI and subscription id.
func NewCustomResourceProviderClientWithBaseURI(baseURI string, subscriptionID string) CustomResourceProviderClient {
	return CustomResourceProviderClient{
		Client:         autorest.NewClientWithUserAgent("hcs-custom-resource-provider"),
		BaseURI:        baseURI,
		SubscriptionID: subscriptionID,
	}
}

// customActionPreparer prepares the Custom Resource Action request.
func (client CustomResourceProviderClient) customActionPreparer(ctx context.Context, managedResourceGroupId string, action string, body interface{}) (*http.Request, error) {
	pathParams := map[string]interface{}{
		"resourceGroup": autorest.Encode("path", managedResourceGroupId),
		"action":        autorest.Encode("path", action),
	}

	const APIVersion = "2018-09-01-preview"
	queryParams := map[string]interface{}{
		"api-version": APIVersion,
	}

	preparer := autorest.CreatePreparer(
		autorest.AsContentType("application/json; charset=utf-8"),
		autorest.AsPost(),
		autorest.WithBaseURL(client.BaseURI),
		autorest.WithPathParameters("/{resourceGroup}/providers/Microsoft.CustomProviders/resourceProviders/public/{action}", pathParams),
		autorest.WithJSON(body),
		autorest.WithQueryParameters(queryParams))
	return preparer.Prepare((&http.Request{}).WithContext(ctx))
}

// CreateRootToken invokes the createToken Custom Resource Provider Action.
func (client CustomResourceProviderClient) CreateRootToken(ctx context.Context, managedResourceGroupId string) (models.HashicorpCloudConsulamaAmaCreateTokenResponse, error) {
	var rootToken models.HashicorpCloudConsulamaAmaCreateTokenResponse

	req, err := client.customActionPreparer(ctx, managedResourceGroupId, "createToken", models.HashicorpCloudConsulamaAmaCreateTokenRequest{
		ResourceGroup:  managedResourceGroupId,
		SubscriptionID: client.SubscriptionID,
	})
	if err != nil {
		return rootToken, err
	}

	var resp *http.Response
	resp, err = client.Send(req, azure.DoRetryWithRegistration(client.Client))
	if err != nil {
		return rootToken, err
	}

	err = autorest.Respond(
		resp,
		azure.WithErrorUnlessStatusCode(http.StatusOK, http.StatusCreated),
		autorest.ByUnmarshallingJSON(&rootToken),
		autorest.ByClosing())

	return rootToken, err
}

// FetchConsulCluster invokes the consulCluster Custom Resource Action.
func (client CustomResourceProviderClient) FetchConsulCluster(ctx context.Context, managedResourceGroupId string, clusterName string) (models.HashicorpCloudConsulamaAmaClusterResponse, error) {
	var cluster models.HashicorpCloudConsulamaAmaClusterResponse

	pathParams := map[string]interface{}{
		"resourceGroup": autorest.Encode("path", managedResourceGroupId),
		"clusterName":   autorest.Encode("path", clusterName),
	}

	const APIVersion = "2018-09-01-preview"
	queryParams := map[string]interface{}{
		"api-version": APIVersion,
	}

	preparer := autorest.CreatePreparer(
		autorest.AsContentType("application/json; charset=utf-8"),
		autorest.AsGet(),
		autorest.WithBaseURL(client.BaseURI),
		autorest.WithPathParameters("/{resourceGroup}/providers/Microsoft.CustomProviders/resourceProviders/public/consulClusters/{clusterName}", pathParams),
		autorest.WithQueryParameters(queryParams))

	req, err := preparer.Prepare((&http.Request{}).WithContext(ctx))
	if err != nil {
		return cluster, err
	}

	var resp *http.Response
	resp, err = client.Send(req, azure.DoRetryWithRegistration(client.Client))
	if err != nil {
		return cluster, err
	}

	err = autorest.Respond(
		resp,
		azure.WithErrorUnlessStatusCode(http.StatusOK, http.StatusCreated),
		autorest.ByUnmarshallingJSON(&cluster),
		autorest.ByClosing())

	return cluster, err
}

<<<<<<< HEAD
// ListUpgradeVersions invokes the listConsulUpgradeVersions Custom Resource Provider Action.
func (client CustomResourceProviderClient) ListUpgradeVersions(ctx context.Context, managedResourceGroupId string) (models.HashicorpCloudConsulamaAmaListConsulUpgradeVersionsResponse, error) {
	var upgradeVersions models.HashicorpCloudConsulamaAmaListConsulUpgradeVersionsResponse

	req, err := client.customActionPreparer(ctx, managedResourceGroupId, "listConsulUpgradeVersions", models.HashicorpCloudConsulamaAmaListConsulUpgradeVersionsRequest{
		ResourceGroup:  managedResourceGroupId,
		SubscriptionID: client.SubscriptionID,
	})
	if err != nil {
		return upgradeVersions, err
=======
// CreateSnapshot invokes the createSnapshot Custom Resource Provider Action
func (client CustomResourceProviderClient) CreateSnapshot(ctx context.Context, managedResourceGroupID,
	resourceGroupName, snapshotName string) (models.HashicorpCloudConsulamaAmaCreateSnapshotResponse, error) {
	var snapshotResponse models.HashicorpCloudConsulamaAmaCreateSnapshotResponse

	body := models.HashicorpCloudConsulamaAmaCreateSnapshotRequest{
		Name:           snapshotName,
		ResourceGroup:  resourceGroupName,
		SubscriptionID: client.SubscriptionID,
	}

	req, err := client.customActionPreparer(ctx, managedResourceGroupID, "createSnapshot", body)
	if err != nil {
		return snapshotResponse, err
	}

	var resp *http.Response
	resp, err = client.Send(req, azure.DoRetryWithRegistration(client.Client))
	if err != nil {
		return snapshotResponse, err
	}

	err = autorest.Respond(
		resp,
		azure.WithErrorUnlessStatusCode(http.StatusOK, http.StatusCreated),
		autorest.ByUnmarshallingJSON(&snapshotResponse),
		autorest.ByClosing())

	return snapshotResponse, err
}

// GetSnapshot invokes the getSnapshot Custom Resource Provider Action
func (client CustomResourceProviderClient) GetSnapshot(ctx context.Context, managedResourceGroupID, resourceGroupName,
	snapshotID string) (models.HashicorpCloudConsulamaAmaGetSnapshotResponse, error) {

	var snapshotResponse models.HashicorpCloudConsulamaAmaGetSnapshotResponse

	body := models.HashicorpCloudConsulamaAmaGetSnapshotRequest{
		ResourceGroup:  resourceGroupName,
		SnapshotID:     snapshotID,
		SubscriptionID: client.SubscriptionID,
	}

	req, err := client.customActionPreparer(ctx, managedResourceGroupID, "getSnapshot", body)
	if err != nil {
		return snapshotResponse, err
	}

	var resp *http.Response
	resp, err = client.Send(req, azure.DoRetryWithRegistration(client.Client))
	if err != nil {
		return snapshotResponse, err
	}

	err = autorest.Respond(
		resp,
		azure.WithErrorUnlessStatusCode(http.StatusOK, http.StatusCreated),
		autorest.ByUnmarshallingJSON(&snapshotResponse),
		autorest.ByClosing())

	return snapshotResponse, err
}

// DeleteSnapshot invokes the deleteSnapshot Custom Resource Provider Action
func (client CustomResourceProviderClient) DeleteSnapshot(ctx context.Context, managedResourceGroupID, resourceGroupName,
	snapshotID string) (models.HashicorpCloudConsulamaAmaDeleteSnapshotResponse, error) {

	var snapshotResponse models.HashicorpCloudConsulamaAmaDeleteSnapshotResponse

	body := models.HashicorpCloudConsulamaAmaDeleteSnapshotRequest{
		ResourceGroup:  resourceGroupName,
		SnapshotID:     snapshotID,
		SubscriptionID: client.SubscriptionID,
	}

	req, err := client.customActionPreparer(ctx, managedResourceGroupID, "deleteSnapshot", body)
	if err != nil {
		return snapshotResponse, err
	}

	var resp *http.Response
	resp, err = client.Send(req, azure.DoRetryWithRegistration(client.Client))
	if err != nil {
		return snapshotResponse, err
	}

	err = autorest.Respond(
		resp,
		azure.WithErrorUnlessStatusCode(http.StatusOK, http.StatusCreated),
		autorest.ByUnmarshallingJSON(&snapshotResponse),
		autorest.ByClosing())

	return snapshotResponse, err
}

// RenameSnapshot invokes the renameSnapshot Custom Resource Provider Action
func (client CustomResourceProviderClient) RenameSnapshot(ctx context.Context, managedResourceGroupID, resourceGroupName,
	snapshotID, snapshotName string) (models.HashicorpCloudConsulamaAmaRenameSnapshotResponse, error) {

	var snapshotResponse models.HashicorpCloudConsulamaAmaRenameSnapshotResponse

	body := models.HashicorpCloudConsulamaAmaRenameSnapshotRequest{
		ResourceGroup:  resourceGroupName,
		SnapshotID:     snapshotID,
		Name:           snapshotName,
		SubscriptionID: client.SubscriptionID,
	}

	req, err := client.customActionPreparer(ctx, managedResourceGroupID, "renameSnapshot", body)
	if err != nil {
		return snapshotResponse, err
	}

	var resp *http.Response
	resp, err = client.Send(req, azure.DoRetryWithRegistration(client.Client))
	if err != nil {
		return snapshotResponse, err
	}

	err = autorest.Respond(
		resp,
		azure.WithErrorUnlessStatusCode(http.StatusOK, http.StatusCreated),
		autorest.ByUnmarshallingJSON(&snapshotResponse),
		autorest.ByClosing())

	return snapshotResponse, err
}

// GetOperation invokes the operation Custom Resource Provider Action
func (client CustomResourceProviderClient) GetOperation(ctx context.Context, managedResourceGroupID,
	resourceGroupName, operationID string) (models.HashicorpCloudConsulamaAmaGetOperationResponse, error) {

	var opResp models.HashicorpCloudConsulamaAmaGetOperationResponse

	body := models.HashicorpCloudConsulamaAmaGetOperationRequest{
		OperationID:    operationID,
		ResourceGroup:  resourceGroupName,
		SubscriptionID: client.SubscriptionID,
	}

	req, err := client.customActionPreparer(ctx, managedResourceGroupID, "operation", body)
	if err != nil {
		return opResp, err
>>>>>>> 6365f5ab
	}

	var resp *http.Response
	resp, err = client.Send(req, azure.DoRetryWithRegistration(client.Client))
	if err != nil {
<<<<<<< HEAD
		return upgradeVersions, err
=======
		return opResp, err
>>>>>>> 6365f5ab
	}

	err = autorest.Respond(
		resp,
		azure.WithErrorUnlessStatusCode(http.StatusOK, http.StatusCreated),
<<<<<<< HEAD
		autorest.ByUnmarshallingJSON(&upgradeVersions),
		autorest.ByClosing())

	return upgradeVersions, err
}

// UpdateCluster invokes the update Custom Resource Provider Action.
func (client CustomResourceProviderClient) UpdateCluster(ctx context.Context, managedResourceGroupId string, newConsulVersion string) (models.HashicorpCloudConsulamaAmaUpdateClusterResponse, error) {
	var updateResponse models.HashicorpCloudConsulamaAmaUpdateClusterResponse

	req, err := client.customActionPreparer(ctx, managedResourceGroupId, "update", models.HashicorpCloudConsulamaAmaUpdateClusterRequest{
		ResourceGroup:  managedResourceGroupId,
		SubscriptionID: client.SubscriptionID,
		Update: &models.HashicorpCloudConsulamaAmaClusterUpdate{
			ConsulVersion: newConsulVersion,
		},
	})
	if err != nil {
		return updateResponse, err
	}

	var resp *http.Response
	resp, err = client.Send(req, azure.DoRetryWithRegistration(client.Client))
	if err != nil {
		return updateResponse, err
	}

	err = autorest.Respond(
		resp,
		azure.WithErrorUnlessStatusCode(http.StatusOK, http.StatusCreated),
		autorest.ByUnmarshallingJSON(&updateResponse),
		autorest.ByClosing())

	return updateResponse, err
=======
		autorest.ByUnmarshallingJSON(&opResp),
		autorest.ByClosing())

	return opResp, err
}

// PollOperation will poll the operation Custom Resource Provider Action
// endpoint every pollInterval seconds until the operation state is DONE
// or the context cancels the request.
func (client CustomResourceProviderClient) PollOperation(ctx context.Context, operationID, managedResourceGroupID, managedAppName string,
	pollInterval int) error {

	ticker := time.NewTicker(time.Duration(pollInterval) * time.Second)
	defer ticker.Stop()

	for {
		select {
		case <-ctx.Done():
			return fmt.Errorf("context cancelled")
		case <-ticker.C:
			resp, err := client.GetOperation(ctx, managedResourceGroupID, managedAppName, operationID)
			if err != nil {
				return err
			}

			if resp.Operation.State != models.HashicorpCloudConsulamaAmaOperationStateDONE {
				continue
			}

			if resp.Operation.Error != nil {
				return fmt.Errorf("an error occurred in an aysnc operation; code: %d", resp.Operation.Error.Code)
			}

			return nil
		}
	}
>>>>>>> 6365f5ab
}<|MERGE_RESOLUTION|>--- conflicted
+++ resolved
@@ -122,18 +122,6 @@
 	return cluster, err
 }
 
-<<<<<<< HEAD
-// ListUpgradeVersions invokes the listConsulUpgradeVersions Custom Resource Provider Action.
-func (client CustomResourceProviderClient) ListUpgradeVersions(ctx context.Context, managedResourceGroupId string) (models.HashicorpCloudConsulamaAmaListConsulUpgradeVersionsResponse, error) {
-	var upgradeVersions models.HashicorpCloudConsulamaAmaListConsulUpgradeVersionsResponse
-
-	req, err := client.customActionPreparer(ctx, managedResourceGroupId, "listConsulUpgradeVersions", models.HashicorpCloudConsulamaAmaListConsulUpgradeVersionsRequest{
-		ResourceGroup:  managedResourceGroupId,
-		SubscriptionID: client.SubscriptionID,
-	})
-	if err != nil {
-		return upgradeVersions, err
-=======
 // CreateSnapshot invokes the createSnapshot Custom Resource Provider Action
 func (client CustomResourceProviderClient) CreateSnapshot(ctx context.Context, managedResourceGroupID,
 	resourceGroupName, snapshotName string) (models.HashicorpCloudConsulamaAmaCreateSnapshotResponse, error) {
@@ -262,38 +250,27 @@
 	return snapshotResponse, err
 }
 
-// GetOperation invokes the operation Custom Resource Provider Action
-func (client CustomResourceProviderClient) GetOperation(ctx context.Context, managedResourceGroupID,
-	resourceGroupName, operationID string) (models.HashicorpCloudConsulamaAmaGetOperationResponse, error) {
-
-	var opResp models.HashicorpCloudConsulamaAmaGetOperationResponse
-
-	body := models.HashicorpCloudConsulamaAmaGetOperationRequest{
-		OperationID:    operationID,
-		ResourceGroup:  resourceGroupName,
-		SubscriptionID: client.SubscriptionID,
-	}
-
-	req, err := client.customActionPreparer(ctx, managedResourceGroupID, "operation", body)
-	if err != nil {
-		return opResp, err
->>>>>>> 6365f5ab
-	}
-
-	var resp *http.Response
-	resp, err = client.Send(req, azure.DoRetryWithRegistration(client.Client))
-	if err != nil {
-<<<<<<< HEAD
+// ListUpgradeVersions invokes the listConsulUpgradeVersions Custom Resource Provider Action.
+func (client CustomResourceProviderClient) ListUpgradeVersions(ctx context.Context, managedResourceGroupId string) (models.HashicorpCloudConsulamaAmaListConsulUpgradeVersionsResponse, error) {
+	var upgradeVersions models.HashicorpCloudConsulamaAmaListConsulUpgradeVersionsResponse
+
+	req, err := client.customActionPreparer(ctx, managedResourceGroupId, "listConsulUpgradeVersions", models.HashicorpCloudConsulamaAmaListConsulUpgradeVersionsRequest{
+		ResourceGroup:  managedResourceGroupId,
+		SubscriptionID: client.SubscriptionID,
+	})
+	if err != nil {
 		return upgradeVersions, err
-=======
-		return opResp, err
->>>>>>> 6365f5ab
-	}
-
-	err = autorest.Respond(
-		resp,
-		azure.WithErrorUnlessStatusCode(http.StatusOK, http.StatusCreated),
-<<<<<<< HEAD
+	}
+
+	var resp *http.Response
+	resp, err = client.Send(req, azure.DoRetryWithRegistration(client.Client))
+	if err != nil {
+		return upgradeVersions, err
+	}
+
+	err = autorest.Respond(
+		resp,
+		azure.WithErrorUnlessStatusCode(http.StatusOK, http.StatusCreated),
 		autorest.ByUnmarshallingJSON(&upgradeVersions),
 		autorest.ByClosing())
 
@@ -301,11 +278,11 @@
 }
 
 // UpdateCluster invokes the update Custom Resource Provider Action.
-func (client CustomResourceProviderClient) UpdateCluster(ctx context.Context, managedResourceGroupId string, newConsulVersion string) (models.HashicorpCloudConsulamaAmaUpdateClusterResponse, error) {
+func (client CustomResourceProviderClient) UpdateCluster(ctx context.Context, managedResourceGroupID string, newConsulVersion string) (models.HashicorpCloudConsulamaAmaUpdateClusterResponse, error) {
 	var updateResponse models.HashicorpCloudConsulamaAmaUpdateClusterResponse
 
-	req, err := client.customActionPreparer(ctx, managedResourceGroupId, "update", models.HashicorpCloudConsulamaAmaUpdateClusterRequest{
-		ResourceGroup:  managedResourceGroupId,
+	req, err := client.customActionPreparer(ctx, managedResourceGroupID, "update", models.HashicorpCloudConsulamaAmaUpdateClusterRequest{
+		ResourceGroup:  managedResourceGroupID,
 		SubscriptionID: client.SubscriptionID,
 		Update: &models.HashicorpCloudConsulamaAmaClusterUpdate{
 			ConsulVersion: newConsulVersion,
@@ -328,7 +305,34 @@
 		autorest.ByClosing())
 
 	return updateResponse, err
-=======
+}
+
+// GetOperation invokes the operation Custom Resource Provider Action
+func (client CustomResourceProviderClient) GetOperation(ctx context.Context, managedResourceGroupID,
+	resourceGroupName, operationID string) (models.HashicorpCloudConsulamaAmaGetOperationResponse, error) {
+
+	var opResp models.HashicorpCloudConsulamaAmaGetOperationResponse
+
+	body := models.HashicorpCloudConsulamaAmaGetOperationRequest{
+		OperationID:    operationID,
+		ResourceGroup:  resourceGroupName,
+		SubscriptionID: client.SubscriptionID,
+	}
+
+	req, err := client.customActionPreparer(ctx, managedResourceGroupID, "operation", body)
+	if err != nil {
+		return opResp, err
+	}
+
+	var resp *http.Response
+	resp, err = client.Send(req, azure.DoRetryWithRegistration(client.Client))
+	if err != nil {
+		return opResp, err
+	}
+
+	err = autorest.Respond(
+		resp,
+		azure.WithErrorUnlessStatusCode(http.StatusOK, http.StatusCreated),
 		autorest.ByUnmarshallingJSON(&opResp),
 		autorest.ByClosing())
 
@@ -365,5 +369,4 @@
 			return nil
 		}
 	}
->>>>>>> 6365f5ab
 }