package clients

import (
	"context"
	"fmt"
	"net/http"
	"time"

	"github.com/Azure/go-autorest/autorest"
	"github.com/Azure/go-autorest/autorest/azure"

	"github.com/hashicorp/terraform-provider-hcs/internal/clients/hcs-ama-api-spec/models"
)

// CustomResourceProviderClient is used to make authenticated requests to the HCS Azure Custom Resource Provider.
type CustomResourceProviderClient struct {
	// Client is the Autorest client responsible for making HTTP requests to Azure.
	autorest.Client
	// BaseURI is the base URI for the Azure Management API.
	BaseURI string
	// SubscriptionID is the Azure subscription id for the current authenticated user.
	SubscriptionID string
}

// NewCustomResourceProviderClientWithBaseURI constructs a CustomResourceProviderClient using the provided
// base URI and subscription id.
func NewCustomResourceProviderClientWithBaseURI(baseURI string, subscriptionID string) CustomResourceProviderClient {
	return CustomResourceProviderClient{
		Client:         autorest.NewClientWithUserAgent("hcs-custom-resource-provider"),
		BaseURI:        baseURI,
		SubscriptionID: subscriptionID,
	}
}

// customActionPreparer prepares the Custom Resource Action request.
func (client CustomResourceProviderClient) customActionPreparer(ctx context.Context, managedResourceGroupId string, action string, body interface{}) (*http.Request, error) {
	pathParams := map[string]interface{}{
		"resourceGroup": autorest.Encode("path", managedResourceGroupId),
		"action":        autorest.Encode("path", action),
	}

	const APIVersion = "2018-09-01-preview"
	queryParams := map[string]interface{}{
		"api-version": APIVersion,
	}

	preparer := autorest.CreatePreparer(
		autorest.AsContentType("application/json; charset=utf-8"),
		autorest.AsPost(),
		autorest.WithBaseURL(client.BaseURI),
		autorest.WithPathParameters("/{resourceGroup}/providers/Microsoft.CustomProviders/resourceProviders/public/{action}", pathParams),
		autorest.WithJSON(body),
		autorest.WithQueryParameters(queryParams))
	return preparer.Prepare((&http.Request{}).WithContext(ctx))
}

// CreateRootToken invokes the createToken Custom Resource Provider Action.
func (client CustomResourceProviderClient) CreateRootToken(ctx context.Context, managedResourceGroupId string) (models.HashicorpCloudConsulamaAmaCreateTokenResponse, error) {
	var rootToken models.HashicorpCloudConsulamaAmaCreateTokenResponse

	req, err := client.customActionPreparer(ctx, managedResourceGroupId, "createToken", models.HashicorpCloudConsulamaAmaCreateTokenRequest{
		ResourceGroup:  managedResourceGroupId,
		SubscriptionID: client.SubscriptionID,
	})
	if err != nil {
		return rootToken, err
	}

	var resp *http.Response
	resp, err = client.Send(req, azure.DoRetryWithRegistration(client.Client))
	if err != nil {
		return rootToken, err
	}

	err = autorest.Respond(
		resp,
		azure.WithErrorUnlessStatusCode(http.StatusOK, http.StatusCreated),
		autorest.ByUnmarshallingJSON(&rootToken),
		autorest.ByClosing())

	return rootToken, err
}

// FetchConsulCluster invokes the consulCluster Custom Resource Action.
func (client CustomResourceProviderClient) FetchConsulCluster(ctx context.Context, managedResourceGroupId string, clusterName string) (models.HashicorpCloudConsulamaAmaClusterResponse, error) {
	var cluster models.HashicorpCloudConsulamaAmaClusterResponse

	pathParams := map[string]interface{}{
		"resourceGroup": autorest.Encode("path", managedResourceGroupId),
		"clusterName":   autorest.Encode("path", clusterName),
	}

	const APIVersion = "2018-09-01-preview"
	queryParams := map[string]interface{}{
		"api-version": APIVersion,
	}

	preparer := autorest.CreatePreparer(
		autorest.AsContentType("application/json; charset=utf-8"),
		autorest.AsGet(),
		autorest.WithBaseURL(client.BaseURI),
		autorest.WithPathParameters("/{resourceGroup}/providers/Microsoft.CustomProviders/resourceProviders/public/consulClusters/{clusterName}", pathParams),
		autorest.WithQueryParameters(queryParams))

	req, err := preparer.Prepare((&http.Request{}).WithContext(ctx))
	if err != nil {
		return cluster, err
	}

	var resp *http.Response
	resp, err = client.Send(req, azure.DoRetryWithRegistration(client.Client))
	if err != nil {
		return cluster, err
	}

	err = autorest.Respond(
		resp,
		azure.WithErrorUnlessStatusCode(http.StatusOK, http.StatusCreated),
		autorest.ByUnmarshallingJSON(&cluster),
		autorest.ByClosing())

	return cluster, err
}

// CreateSnapshot invokes the createSnapshot Custom Resource Provider Action
func (client CustomResourceProviderClient) CreateSnapshot(ctx context.Context, managedResourceGroupID,
	resourceGroupName, snapshotName string) (models.HashicorpCloudConsulamaAmaCreateSnapshotResponse, error) {
	var snapshotResponse models.HashicorpCloudConsulamaAmaCreateSnapshotResponse

	body := models.HashicorpCloudConsulamaAmaCreateSnapshotRequest{
		Name:           snapshotName,
		ResourceGroup:  resourceGroupName,
		SubscriptionID: client.SubscriptionID,
	}

	req, err := client.customActionPreparer(ctx, managedResourceGroupID, "createSnapshot", body)
	if err != nil {
		return snapshotResponse, err
	}

	var resp *http.Response
	resp, err = client.Send(req, azure.DoRetryWithRegistration(client.Client))
	if err != nil {
		return snapshotResponse, err
	}

	err = autorest.Respond(
		resp,
		azure.WithErrorUnlessStatusCode(http.StatusOK, http.StatusCreated),
		autorest.ByUnmarshallingJSON(&snapshotResponse),
		autorest.ByClosing())

	return snapshotResponse, err
}

// GetSnapshot invokes the getSnapshot Custom Resource Provider Action
func (client CustomResourceProviderClient) GetSnapshot(ctx context.Context, managedResourceGroupID, resourceGroupName,
	snapshotID string) (models.HashicorpCloudConsulamaAmaGetSnapshotResponse, error) {

	var snapshotResponse models.HashicorpCloudConsulamaAmaGetSnapshotResponse

	body := models.HashicorpCloudConsulamaAmaGetSnapshotRequest{
		ResourceGroup:  resourceGroupName,
		SnapshotID:     snapshotID,
		SubscriptionID: client.SubscriptionID,
	}

	req, err := client.customActionPreparer(ctx, managedResourceGroupID, "getSnapshot", body)
	if err != nil {
		return snapshotResponse, err
	}

	var resp *http.Response
	resp, err = client.Send(req, azure.DoRetryWithRegistration(client.Client))
	if err != nil {
		return snapshotResponse, err
	}

	err = autorest.Respond(
		resp,
		azure.WithErrorUnlessStatusCode(http.StatusOK, http.StatusCreated),
		autorest.ByUnmarshallingJSON(&snapshotResponse),
		autorest.ByClosing())

	return snapshotResponse, err
}

// DeleteSnapshot invokes the deleteSnapshot Custom Resource Provider Action
func (client CustomResourceProviderClient) DeleteSnapshot(ctx context.Context, managedResourceGroupID, resourceGroupName,
	snapshotID string) (models.HashicorpCloudConsulamaAmaDeleteSnapshotResponse, error) {

	var snapshotResponse models.HashicorpCloudConsulamaAmaDeleteSnapshotResponse

	body := models.HashicorpCloudConsulamaAmaDeleteSnapshotRequest{
		ResourceGroup:  resourceGroupName,
		SnapshotID:     snapshotID,
		SubscriptionID: client.SubscriptionID,
	}

	req, err := client.customActionPreparer(ctx, managedResourceGroupID, "deleteSnapshot", body)
	if err != nil {
		return snapshotResponse, err
	}

	var resp *http.Response
	resp, err = client.Send(req, azure.DoRetryWithRegistration(client.Client))
	if err != nil {
		return snapshotResponse, err
	}

	err = autorest.Respond(
		resp,
		azure.WithErrorUnlessStatusCode(http.StatusOK, http.StatusCreated),
		autorest.ByUnmarshallingJSON(&snapshotResponse),
		autorest.ByClosing())

	return snapshotResponse, err
}

// RenameSnapshot invokes the renameSnapshot Custom Resource Provider Action
func (client CustomResourceProviderClient) RenameSnapshot(ctx context.Context, managedResourceGroupID, resourceGroupName,
	snapshotID, snapshotName string) (models.HashicorpCloudConsulamaAmaRenameSnapshotResponse, error) {

	var snapshotResponse models.HashicorpCloudConsulamaAmaRenameSnapshotResponse

	body := models.HashicorpCloudConsulamaAmaRenameSnapshotRequest{
		ResourceGroup:  resourceGroupName,
		SnapshotID:     snapshotID,
		Name:           snapshotName,
		SubscriptionID: client.SubscriptionID,
	}

	req, err := client.customActionPreparer(ctx, managedResourceGroupID, "renameSnapshot", body)
	if err != nil {
		return snapshotResponse, err
	}

	var resp *http.Response
	resp, err = client.Send(req, azure.DoRetryWithRegistration(client.Client))
	if err != nil {
		return snapshotResponse, err
	}

	err = autorest.Respond(
		resp,
		azure.WithErrorUnlessStatusCode(http.StatusOK, http.StatusCreated),
		autorest.ByUnmarshallingJSON(&snapshotResponse),
		autorest.ByClosing())

	return snapshotResponse, err
}

<<<<<<< HEAD
// CreateFederationToken invokes the createFederationToken Custom Resource Provider Action
func (client CustomResourceProviderClient) CreateFederationToken(ctx context.Context, managedResourceGroupID string, resourceGroupName string) (models.HashicorpCloudConsulamaAmaCreateFederationTokenResponse, error) {
	var federationTokenResponse models.HashicorpCloudConsulamaAmaCreateFederationTokenResponse

	body := models.HashicorpCloudConsulamaAmaCreateFederationTokenRequest{
		ResourceGroup:  resourceGroupName,
		SubscriptionID: client.SubscriptionID,
	}

	req, err := client.customActionPreparer(ctx, managedResourceGroupID, "createFederationToken", body)
	if err != nil {
		return federationTokenResponse, err
=======
// ListUpgradeVersions invokes the listConsulUpgradeVersions Custom Resource Provider Action.
func (client CustomResourceProviderClient) ListUpgradeVersions(ctx context.Context, managedResourceGroupId string) (models.HashicorpCloudConsulamaAmaListConsulUpgradeVersionsResponse, error) {
	var upgradeVersions models.HashicorpCloudConsulamaAmaListConsulUpgradeVersionsResponse

	req, err := client.customActionPreparer(ctx, managedResourceGroupId, "listConsulUpgradeVersions", models.HashicorpCloudConsulamaAmaListConsulUpgradeVersionsRequest{
		ResourceGroup:  managedResourceGroupId,
		SubscriptionID: client.SubscriptionID,
	})
	if err != nil {
		return upgradeVersions, err
	}

	var resp *http.Response
	resp, err = client.Send(req, azure.DoRetryWithRegistration(client.Client))
	if err != nil {
		return upgradeVersions, err
	}

	err = autorest.Respond(
		resp,
		azure.WithErrorUnlessStatusCode(http.StatusOK, http.StatusCreated),
		autorest.ByUnmarshallingJSON(&upgradeVersions),
		autorest.ByClosing())

	return upgradeVersions, err
}

// UpdateCluster invokes the update Custom Resource Provider Action.
func (client CustomResourceProviderClient) UpdateCluster(ctx context.Context, managedResourceGroupID string, newConsulVersion string) (models.HashicorpCloudConsulamaAmaUpdateClusterResponse, error) {
	var updateResponse models.HashicorpCloudConsulamaAmaUpdateClusterResponse

	req, err := client.customActionPreparer(ctx, managedResourceGroupID, "update", models.HashicorpCloudConsulamaAmaUpdateClusterRequest{
		ResourceGroup:  managedResourceGroupID,
		SubscriptionID: client.SubscriptionID,
		Update: &models.HashicorpCloudConsulamaAmaClusterUpdate{
			ConsulVersion: newConsulVersion,
		},
	})
	if err != nil {
		return updateResponse, err
>>>>>>> 13c4c4ba
	}

	var resp *http.Response
	resp, err = client.Send(req, azure.DoRetryWithRegistration(client.Client))
	if err != nil {
<<<<<<< HEAD
		return federationTokenResponse, err
=======
		return updateResponse, err
>>>>>>> 13c4c4ba
	}

	err = autorest.Respond(
		resp,
		azure.WithErrorUnlessStatusCode(http.StatusOK, http.StatusCreated),
<<<<<<< HEAD
		autorest.ByUnmarshallingJSON(&federationTokenResponse),
		autorest.ByClosing())

	return federationTokenResponse, err
=======
		autorest.ByUnmarshallingJSON(&updateResponse),
		autorest.ByClosing())

	return updateResponse, err
>>>>>>> 13c4c4ba
}

// GetOperation invokes the operation Custom Resource Provider Action
func (client CustomResourceProviderClient) GetOperation(ctx context.Context, managedResourceGroupID,
	resourceGroupName, operationID string) (models.HashicorpCloudConsulamaAmaGetOperationResponse, error) {

	var opResp models.HashicorpCloudConsulamaAmaGetOperationResponse

	body := models.HashicorpCloudConsulamaAmaGetOperationRequest{
		OperationID:    operationID,
		ResourceGroup:  resourceGroupName,
		SubscriptionID: client.SubscriptionID,
	}

	req, err := client.customActionPreparer(ctx, managedResourceGroupID, "operation", body)
	if err != nil {
		return opResp, err
	}

	var resp *http.Response
	resp, err = client.Send(req, azure.DoRetryWithRegistration(client.Client))
	if err != nil {
		return opResp, err
	}

	err = autorest.Respond(
		resp,
		azure.WithErrorUnlessStatusCode(http.StatusOK, http.StatusCreated),
		autorest.ByUnmarshallingJSON(&opResp),
		autorest.ByClosing())

	return opResp, err
}

// PollOperation will poll the operation Custom Resource Provider Action
// endpoint every pollInterval seconds until the operation state is DONE
// or the context cancels the request.
func (client CustomResourceProviderClient) PollOperation(ctx context.Context, operationID, managedResourceGroupID, managedAppName string,
	pollInterval int) error {

	ticker := time.NewTicker(time.Duration(pollInterval) * time.Second)
	defer ticker.Stop()

	for {
		select {
		case <-ctx.Done():
			return fmt.Errorf("context cancelled")
		case <-ticker.C:
			resp, err := client.GetOperation(ctx, managedResourceGroupID, managedAppName, operationID)
			if err != nil {
				return err
			}

			if resp.Operation.State != models.HashicorpCloudConsulamaAmaOperationStateDONE {
				continue
			}

			if resp.Operation.Error != nil {
				return fmt.Errorf("an error occurred in an aysnc operation; code: %d", resp.Operation.Error.Code)
			}

			return nil
		}
	}
}<|MERGE_RESOLUTION|>--- conflicted
+++ resolved
@@ -250,20 +250,6 @@
 	return snapshotResponse, err
 }
 
-<<<<<<< HEAD
-// CreateFederationToken invokes the createFederationToken Custom Resource Provider Action
-func (client CustomResourceProviderClient) CreateFederationToken(ctx context.Context, managedResourceGroupID string, resourceGroupName string) (models.HashicorpCloudConsulamaAmaCreateFederationTokenResponse, error) {
-	var federationTokenResponse models.HashicorpCloudConsulamaAmaCreateFederationTokenResponse
-
-	body := models.HashicorpCloudConsulamaAmaCreateFederationTokenRequest{
-		ResourceGroup:  resourceGroupName,
-		SubscriptionID: client.SubscriptionID,
-	}
-
-	req, err := client.customActionPreparer(ctx, managedResourceGroupID, "createFederationToken", body)
-	if err != nil {
-		return federationTokenResponse, err
-=======
 // ListUpgradeVersions invokes the listConsulUpgradeVersions Custom Resource Provider Action.
 func (client CustomResourceProviderClient) ListUpgradeVersions(ctx context.Context, managedResourceGroupId string) (models.HashicorpCloudConsulamaAmaListConsulUpgradeVersionsResponse, error) {
 	var upgradeVersions models.HashicorpCloudConsulamaAmaListConsulUpgradeVersionsResponse
@@ -304,33 +290,50 @@
 	})
 	if err != nil {
 		return updateResponse, err
->>>>>>> 13c4c4ba
-	}
-
-	var resp *http.Response
-	resp, err = client.Send(req, azure.DoRetryWithRegistration(client.Client))
-	if err != nil {
-<<<<<<< HEAD
+	}
+
+	var resp *http.Response
+	resp, err = client.Send(req, azure.DoRetryWithRegistration(client.Client))
+	if err != nil {
+		return updateResponse, err
+	}
+
+	err = autorest.Respond(
+		resp,
+		azure.WithErrorUnlessStatusCode(http.StatusOK, http.StatusCreated),
+		autorest.ByUnmarshallingJSON(&updateResponse),
+		autorest.ByClosing())
+
+	return updateResponse, err
+}
+
+// CreateFederationToken invokes the createFederationToken Custom Resource Provider Action
+func (client CustomResourceProviderClient) CreateFederationToken(ctx context.Context, managedResourceGroupID string, resourceGroupName string) (models.HashicorpCloudConsulamaAmaCreateFederationTokenResponse, error) {
+	var federationTokenResponse models.HashicorpCloudConsulamaAmaCreateFederationTokenResponse
+
+	body := models.HashicorpCloudConsulamaAmaCreateFederationTokenRequest{
+		ResourceGroup:  resourceGroupName,
+		SubscriptionID: client.SubscriptionID,
+	}
+
+	req, err := client.customActionPreparer(ctx, managedResourceGroupID, "createFederationToken", body)
+	if err != nil {
 		return federationTokenResponse, err
-=======
-		return updateResponse, err
->>>>>>> 13c4c4ba
-	}
-
-	err = autorest.Respond(
-		resp,
-		azure.WithErrorUnlessStatusCode(http.StatusOK, http.StatusCreated),
-<<<<<<< HEAD
+	}
+
+	var resp *http.Response
+	resp, err = client.Send(req, azure.DoRetryWithRegistration(client.Client))
+	if err != nil {
+		return federationTokenResponse, err
+	}
+
+	err = autorest.Respond(
+		resp,
+		azure.WithErrorUnlessStatusCode(http.StatusOK, http.StatusCreated),
 		autorest.ByUnmarshallingJSON(&federationTokenResponse),
 		autorest.ByClosing())
 
 	return federationTokenResponse, err
-=======
-		autorest.ByUnmarshallingJSON(&updateResponse),
-		autorest.ByClosing())
-
-	return updateResponse, err
->>>>>>> 13c4c4ba
 }
 
 // GetOperation invokes the operation Custom Resource Provider Action
